{
  "name": "@godwoken-web3/api-server",
  "version": "0.0.0",
  "private": true,
  "scripts": {
<<<<<<< HEAD
    "dev": "concurrently \"tsc -w\" \"DEBUG=godwoken-web3-api:server PORT=5000 nodemon ./bin/www\"",
    "start": "node ./bin/www",
    "test": "PORT=5000 ava"
=======
    "start": "concurrently \"tsc -w\" \"DEBUG=godwoken-web3-api:server PORT=5000 nodemon ./bin/www\"",
    "client": "PORT=5000 node test/client.js",
    "fmt": "prettier --write \"{lib,migrations,tests}/**/*.js\" package.json",
    "reset_database": "knex migrate:down && knex migrate:up && knex seed:run"
>>>>>>> 02a04345
  },
  "dependencies": {
    "debug": "~2.6.9",
    "ethereumjs-util": "^7.0.9",
    "express": "~4.16.1",
    "http-errors": "~1.6.3",
    "jayson": "~3.4.4",
<<<<<<< HEAD
    "knex": "^0.21.18",
    "morgan": "~1.9.1"
  },
  "devDependencies": {
    "ava": "^3.15.0",
    "concurrently": "^6.0.0",
    "nodemon": "^2.0.7",
    "typescript": "^4.2.3"
=======
    "knex": "^0.21.19",
    "morgan": "~1.9.1",
    "nodemon": "^2.0.7",
    "pg": "^8.5.1",
    "ts-node": "^9.1.1",
    "typescript": "^4.2.2",
    "dotenv": "^8.2.0"
>>>>>>> 02a04345
  }
}<|MERGE_RESOLUTION|>--- conflicted
+++ resolved
@@ -3,16 +3,10 @@
   "version": "0.0.0",
   "private": true,
   "scripts": {
-<<<<<<< HEAD
-    "dev": "concurrently \"tsc -w\" \"DEBUG=godwoken-web3-api:server PORT=5000 nodemon ./bin/www\"",
-    "start": "node ./bin/www",
-    "test": "PORT=5000 ava"
-=======
     "start": "concurrently \"tsc -w\" \"DEBUG=godwoken-web3-api:server PORT=5000 nodemon ./bin/www\"",
-    "client": "PORT=5000 node test/client.js",
+    "test": "PORT=5000 ava",
     "fmt": "prettier --write \"{lib,migrations,tests}/**/*.js\" package.json",
     "reset_database": "knex migrate:down && knex migrate:up && knex seed:run"
->>>>>>> 02a04345
   },
   "dependencies": {
     "debug": "~2.6.9",
@@ -20,23 +14,14 @@
     "express": "~4.16.1",
     "http-errors": "~1.6.3",
     "jayson": "~3.4.4",
-<<<<<<< HEAD
-    "knex": "^0.21.18",
-    "morgan": "~1.9.1"
-  },
-  "devDependencies": {
-    "ava": "^3.15.0",
-    "concurrently": "^6.0.0",
-    "nodemon": "^2.0.7",
-    "typescript": "^4.2.3"
-=======
     "knex": "^0.21.19",
     "morgan": "~1.9.1",
     "nodemon": "^2.0.7",
     "pg": "^8.5.1",
     "ts-node": "^9.1.1",
     "typescript": "^4.2.2",
-    "dotenv": "^8.2.0"
->>>>>>> 02a04345
+    "dotenv": "^8.2.0",
+    "ava": "^3.15.0",
+    "concurrently": "^6.0.0"
   }
 }