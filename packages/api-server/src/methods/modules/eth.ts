--- conflicted
+++ resolved
@@ -70,11 +70,8 @@
 import { ethAddressToAccountId, EthRegistryAddress } from "../../base/address";
 import { keccakFromString } from "ethereumjs-util";
 import { DataCacheConstructor, RedisDataCache } from "../../cache/data";
-<<<<<<< HEAD
 import { gwConfig } from "../../base/gw-config";
-=======
 import { logger } from "../../base/logger";
->>>>>>> f7229720
 
 const Config = require("../../../config/eth.json");
 
@@ -1395,13 +1392,8 @@
   }
 
   if (!fromAddress) {
-<<<<<<< HEAD
     fromId = parseInt(gwConfig.accounts?.defaultFrom.id!, 16);
-    console.log(`use default fromId: ${fromId}`);
-=======
-    fromId = +envConfig.defaultFromId;
     logger.debug(`use default fromId: ${fromId}`);
->>>>>>> f7229720
   }
 
   if (fromAddress != null && typeof fromAddress === "string") {
@@ -1428,7 +1420,7 @@
     data
   );
   const rawL2Transaction = buildRawL2Transaction(
-    BigInt(envConfig.chainId),
+    BigInt(gwConfig.web3ChainId!),
     fromId,
     toId,
     nonce,
