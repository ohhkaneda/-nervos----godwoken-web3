import { Hash, HexNumber, HexString, Script } from "@ckb-lumos/base";
import { Reader, RPC } from "ckb-js-toolkit";
import {
  BlockParameter,
  L2Transaction,
  L2TransactionReceipt,
  L2TransactionWithStatus,
  RawL2Transaction,
  RunResult,
  U128,
  U32,
} from "./types";
import { SerializeL2Transaction, SerializeRawL2Transaction } from "../schemas";
import {
  NormalizeL2Transaction,
  NormalizeRawL2Transaction,
} from "./normalizers";

export class GodwokenClient {
  private rpc: RPC;

  constructor(url: string) {
    this.rpc = new RPC(url);
  }

  public async getScriptHash(accountId: U32): Promise<Hash | undefined> {
    const hash = await this.rpcCall("get_script_hash", toHex(accountId));
    return hash;
  }

  public async getAccountIdByScriptHash(
    scriptHash: Hash
  ): Promise<U32 | undefined> {
    const accountId: HexNumber = await this.rpcCall(
      "get_account_id_by_script_hash",
      scriptHash
    );
    return +accountId;
  }

  public async getScriptHashByShortAddress(
    shortAddress: HexString
  ): Promise<Hash | undefined> {
    const scriptHash: Hash | undefined = await this.rpcCall(
      "get_script_hash_by_short_address",
      shortAddress
    );
    return scriptHash;
  }

  public async getBalance(
    short_address: HexString,
    sudtId: U32,
    blockParameter?: BlockParameter
  ): Promise<U128> {
    const balance: HexNumber = await this.rpcCall(
      "get_balance",
      short_address,
      toHex(sudtId),
      toHex(blockParameter)
    );
    return BigInt(balance);
  }

  public async getStorageAt(
    accountId: U32,
    key: HexString,
    blockParameter?: BlockParameter
  ): Promise<Hash> {
    return await this.rpcCall(
      "get_storage_at",
      toHex(accountId),
      key,
      toHex(blockParameter)
    );
  }

  public async getScript(scriptHash: Hash): Promise<Script | undefined> {
    return await this.rpcCall("get_script", scriptHash);
  }

  public async getNonce(
    accountId: U32,
    blockParameter?: BlockParameter
  ): Promise<U32> {
    const nonce: HexNumber = await this.rpcCall(
      "get_nonce",
      toHex(accountId),
      toHex(blockParameter)
    );
    return +nonce;
  }

  public async getData(
    dataHash: Hash,
    blockParameter?: BlockParameter
  ): Promise<HexString> {
    return await this.rpcCall("get_data", dataHash, toHex(blockParameter));
  }

  public async executeRawL2Transaction(
    rawL2tx: RawL2Transaction,
    blockParameter?: BlockParameter
  ): Promise<RunResult> {
    const data: HexString = new Reader(
      SerializeRawL2Transaction(NormalizeRawL2Transaction(rawL2tx))
    ).serializeJson();
    return await this.rpcCall(
      "execute_raw_l2transaction",
      data,
      toHex(blockParameter)
    );
  }

  public async executeL2Transaction(l2tx: L2Transaction): Promise<RunResult> {
    const data: HexString = new Reader(
      SerializeL2Transaction(NormalizeL2Transaction(l2tx))
    ).serializeJson();
    return await this.rpcCall("execute_l2transaction", data);
  }

  public async submitL2Transaction(l2tx: L2Transaction): Promise<Hash> {
    const data: HexString = new Reader(
      SerializeL2Transaction(NormalizeL2Transaction(l2tx))
    ).serializeJson();
    return await this.rpcCall("submit_l2transaction", data);
  }

<<<<<<< HEAD
  public async getTransaction(
    hash: Hash
  ): Promise<L2TransactionWithStatus | undefined> {
    return await this.rpc.gw_get_transaction(hash);
=======
  public async getTransaction(hash: Hash): Promise<L2TransactionWithStatus> {
    return await this.rpcCall("get_transaction", hash);
>>>>>>> 8ebcfd92
  }

  public async getTransactionReceipt(
    hash: Hash
  ): Promise<L2TransactionReceipt | undefined> {
    return await this.rpcCall("get_transaction_receipt", hash);
  }

  private async rpcCall(methodName: string, ...args: any[]): Promise<any> {
    const name = "gw_" + methodName;
    try {
      const result = await this.rpc[name](...args);
      return result;
    } catch (err) {
      console.log(`Call gw rpc "${name}" error:`, err.message);
      throw err;
    }
  }
}

function toHex(num: number | bigint | undefined | null): HexNumber | undefined {
  if (num == null) {
    return undefined;
  }
  return "0x" + num.toString(16);
}<|MERGE_RESOLUTION|>--- conflicted
+++ resolved
@@ -126,15 +126,10 @@
     return await this.rpcCall("submit_l2transaction", data);
   }
 
-<<<<<<< HEAD
   public async getTransaction(
     hash: Hash
   ): Promise<L2TransactionWithStatus | undefined> {
-    return await this.rpc.gw_get_transaction(hash);
-=======
-  public async getTransaction(hash: Hash): Promise<L2TransactionWithStatus> {
     return await this.rpcCall("get_transaction", hash);
->>>>>>> 8ebcfd92
   }
 
   public async getTransactionReceipt(
