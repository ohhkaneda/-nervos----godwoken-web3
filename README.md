--- conflicted
+++ resolved
@@ -25,11 +25,8 @@
 CLUSTER_COUNT=<cluster count, optional, default to num of cpus>
 REDIS_URL=redis://user:password@localhost:6379 <redis url, optional, default to localhost on port 6379>
 PG_POOL_MAX=<pg pool max count, optional, default to 20>
-<<<<<<< HEAD
 GAS_PRICE_CACHE_SECONDS=<seconds, optional, default to 0, and 0 means no cache>
-=======
 EXTRA_ESTIMATE_GAS=<eth_estimateGas will add this number to result, optional, default to 0>
->>>>>>> 3241a2ed
 EOF
 
 $ yarn
