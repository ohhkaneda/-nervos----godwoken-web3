--- conflicted
+++ resolved
@@ -12,13 +12,8 @@
   godwoken-tests:
     uses: nervosnetwork/godwoken-tests/.github/workflows/reusable-integration-test-v1.yml@simplify-workflow
     with:
-<<<<<<< HEAD
-      web3_ref: "${{ github.sha }}"
-      kicker_ref: "compatibility-changes"
-=======
       extra_github_env: |
         MANUAL_BUILD_WEB3=true
         MANUAL_BUILD_WEB3_INDEXER=true
         WEB3_GIT_URL=https://github.com/${{ github.repository }}
-        WEB3_GIT_CHECKOUT=${{ github.ref }}
->>>>>>> 1f5d0adc
+        WEB3_GIT_CHECKOUT=${{ github.ref }}